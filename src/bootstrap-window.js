/*---------------------------------------------------------------------------------------------
 *  Copyright (c) Microsoft Corporation. All rights reserved.
 *  Licensed under the MIT License. See License.txt in the project root for license information.
 *--------------------------------------------------------------------------------------------*/

/// <reference path="typings/require.d.ts" />

//@ts-check
'use strict';

// Simple module style to support node.js and browser environments
(function (globalThis, factory) {

	// Node.js
	if (typeof exports === 'object') {
		module.exports = factory();
	}

	// Browser
	else {
		globalThis.MonacoBootstrapWindow = factory();
	}
}(this, function () {
	const bootstrapLib = bootstrap();
	const preloadGlobals = globals();
	const safeProcess = preloadGlobals.process;
<<<<<<< HEAD
	const configuration = parseWindowConfiguration();
=======
	const useCustomProtocol = safeProcess.sandboxed || typeof safeProcess.env['ENABLE_VSCODE_BROWSER_CODE_LOADING'] === 'string';
>>>>>>> 203f1cb5

	// Start to resolve process.env before anything gets load
	// so that we can run loading and resolving in parallel
	const whenEnvResolved = safeProcess.resolveEnv();

	/**
	 * @param {string[]} modulePaths
	 * @param {(result: unknown, configuration: import('./vs/base/parts/sandbox/common/sandboxTypes').ISandboxConfiguration) => Promise<unknown> | undefined} resultCallback
	 * @param {{
	 * 	forceEnableDeveloperKeybindings?: boolean,
	 * 	disallowReloadKeybinding?: boolean,
	 * 	removeDeveloperKeybindingsAfterLoad?: boolean,
	 * 	canModifyDOM?: (config: import('./vs/base/parts/sandbox/common/sandboxTypes').ISandboxConfiguration) => void,
	 * 	beforeLoaderConfig?: (config: import('./vs/base/parts/sandbox/common/sandboxTypes').ISandboxConfiguration, loaderConfig: object) => void,
	 *  beforeRequire?: () => void
	 * }} [options]
	 */
	async function load(modulePaths, resultCallback, options) {
		performance.mark('code/willWaitForWindowConfig');
		/** @type {import('./vs/base/parts/sandbox/common/sandboxTypes').ISandboxConfiguration} */
		const configuration = await preloadGlobals.context.configuration;
		performance.mark('code/didWaitForWindowConfig');

		// Error handler
		safeProcess.on('uncaughtException', function (/** @type {string | Error} */ error) {
			onUnexpectedError(error, enableDeveloperKeybindings);
		});

		// Developer tools
		const enableDeveloperKeybindings = safeProcess.env['VSCODE_DEV'] || configuration.forceEnableDeveloperKeybindings || options?.forceEnableDeveloperKeybindings;
		let developerDeveloperKeybindingsDisposable;
		if (enableDeveloperKeybindings) {
			developerDeveloperKeybindingsDisposable = registerDeveloperKeybindings(options?.disallowReloadKeybinding);
		}

		// Enable ASAR support
		globalThis.MonacoBootstrap.enableASARSupport(configuration.appRoot);

		if (typeof options?.canModifyDOM === 'function') {
			options.canModifyDOM(configuration);
		}

		// Get the nls configuration into the process.env as early as possible
		const nlsConfig = globalThis.MonacoBootstrap.setupNLS();

		let locale = nlsConfig.availableLanguages['*'] || 'en';
		if (locale === 'zh-tw') {
			locale = 'zh-Hant';
		} else if (locale === 'zh-cn') {
			locale = 'zh-Hans';
		}

		window.document.documentElement.setAttribute('lang', locale);

		// replace the patched electron fs with the original node fs for all AMD code (TODO@sandbox non-sandboxed only)
		if (!safeProcess.sandboxed) {
			require.define('fs', [], function () { return require.__$__nodeRequire('original-fs'); });
		}

		window['MonacoEnvironment'] = {};

		const loaderConfig = {
			baseUrl: `${bootstrapLib.fileUriFromPath(configuration.appRoot, { isWindows: safeProcess.platform === 'win32', scheme: 'vscode-file', fallbackAuthority: 'vscode-app' })}/out`,
			'vs/nls': nlsConfig,
			preferScriptTags: true
		};

		// use a trusted types policy when loading via script tags
		if (loaderConfig.preferScriptTags) {
			loaderConfig.trustedTypesPolicy = window.trustedTypes?.createPolicy('amdLoader', {
				createScriptURL(value) {
					if (value.startsWith(window.location.origin)) {
						return value;
					}
					throw new Error(`Invalid script url: ${value}`);
				}
			});
		}

		// Enable loading of node modules:
		// - sandbox: we list paths of webpacked modules to help the loader
		// - non-sandbox: we signal that any module that does not begin with
		//                `vs/` should be loaded using node.js require()
		if (safeProcess.sandboxed) {
			loaderConfig.paths = {
				'vscode-textmate': `../node_modules/vscode-textmate/release/main`,
				'vscode-oniguruma': `../node_modules/vscode-oniguruma/release/main`,
				'xterm': `../node_modules/xterm/lib/xterm.js`,
				'xterm-addon-search': `../node_modules/xterm-addon-search/lib/xterm-addon-search.js`,
				'xterm-addon-unicode11': `../node_modules/xterm-addon-unicode11/lib/xterm-addon-unicode11.js`,
				'xterm-addon-webgl': `../node_modules/xterm-addon-webgl/lib/xterm-addon-webgl.js`,
				'iconv-lite-umd': `../node_modules/iconv-lite-umd/lib/iconv-lite-umd.js`,
				'jschardet': `../node_modules/jschardet/dist/jschardet.min.js`,
			};
		} else {
			loaderConfig.amdModulesPattern = /^vs\//;
		}

		// cached data config
		if (configuration.nodeCachedDataDir) {
			loaderConfig.nodeCachedData = {
				path: configuration.nodeCachedDataDir,
				seed: modulePaths.join('')
			};
		}

		if (typeof options?.beforeLoaderConfig === 'function') {
			options.beforeLoaderConfig(configuration, loaderConfig);
		}

		require.config(loaderConfig);

		if (nlsConfig.pseudo) {
			require(['vs/nls'], function (nlsPlugin) {
				nlsPlugin.setPseudoTranslation(nlsConfig.pseudo);
			});
		}

		if (typeof options?.beforeRequire === 'function') {
			options.beforeRequire();
		}

		require(modulePaths, async result => {
			try {

				// Wait for process environment being fully resolved
				performance.mark('code/willWaitForShellEnv');
				if (!safeProcess.env['VSCODE_SKIP_PROCESS_ENV_PATCHING'] /* TODO@bpasero for https://github.com/microsoft/vscode/issues/108804 */) {
					await whenEnvResolved;
				}
				performance.mark('code/didWaitForShellEnv');

				// Callback only after process environment is resolved
				const callbackResult = resultCallback(result, configuration);
				if (callbackResult instanceof Promise) {
					await callbackResult;

					if (developerDeveloperKeybindingsDisposable && options?.removeDeveloperKeybindingsAfterLoad) {
						developerDeveloperKeybindingsDisposable();
					}
				}
			} catch (error) {
				onUnexpectedError(error, enableDeveloperKeybindings);
			}
		}, onUnexpectedError);
	}

	/**
	 * @param {boolean | undefined} disallowReloadKeybinding
	 * @returns {() => void}
	 */
	function registerDeveloperKeybindings(disallowReloadKeybinding) {
		const ipcRenderer = preloadGlobals.ipcRenderer;

		const extractKey =
			/**
			 * @param {KeyboardEvent} e
			 */
			function (e) {
				return [
					e.ctrlKey ? 'ctrl-' : '',
					e.metaKey ? 'meta-' : '',
					e.altKey ? 'alt-' : '',
					e.shiftKey ? 'shift-' : '',
					e.keyCode
				].join('');
			};

		// Devtools & reload support
		const TOGGLE_DEV_TOOLS_KB = (safeProcess.platform === 'darwin' ? 'meta-alt-73' : 'ctrl-shift-73'); // mac: Cmd-Alt-I, rest: Ctrl-Shift-I
		const TOGGLE_DEV_TOOLS_KB_ALT = '123'; // F12
		const RELOAD_KB = (safeProcess.platform === 'darwin' ? 'meta-82' : 'ctrl-82'); // mac: Cmd-R, rest: Ctrl-R

		/** @type {((e: KeyboardEvent) => void) | undefined} */
		let listener = function (e) {
			const key = extractKey(e);
			if (key === TOGGLE_DEV_TOOLS_KB || key === TOGGLE_DEV_TOOLS_KB_ALT) {
				ipcRenderer.send('vscode:toggleDevTools');
			} else if (key === RELOAD_KB && !disallowReloadKeybinding) {
				ipcRenderer.send('vscode:reloadWindow');
			}
		};

		window.addEventListener('keydown', listener);

		return function () {
			if (listener) {
				window.removeEventListener('keydown', listener);
				listener = undefined;
			}
		};
	}

	/**
	 * @param {string | Error} error
	 * @param {boolean} [enableDeveloperTools]
	 */
	function onUnexpectedError(error, enableDeveloperTools) {
		if (enableDeveloperTools) {
			const ipcRenderer = preloadGlobals.ipcRenderer;
			ipcRenderer.send('vscode:openDevTools');
		}

		console.error(`[uncaught exception]: ${error}`);

		if (error && typeof error !== 'string' && error.stack) {
			console.error(error.stack);
		}
	}

	/**
	 * @return {{ fileUriFromPath: (path: string, config: { isWindows?: boolean, scheme?: string, fallbackAuthority?: string }) => string; }}
	 */
	function bootstrap() {
		// @ts-ignore (defined in bootstrap.js)
		return window.MonacoBootstrap;
	}

	/**
	 * @return {typeof import('./vs/base/parts/sandbox/electron-sandbox/globals')}
	 */
	function globals() {
		// @ts-ignore (defined in globals.js)
		return window.vscode;
	}

	return {
		load,
		globals
	};
}));<|MERGE_RESOLUTION|>--- conflicted
+++ resolved
@@ -24,11 +24,6 @@
 	const bootstrapLib = bootstrap();
 	const preloadGlobals = globals();
 	const safeProcess = preloadGlobals.process;
-<<<<<<< HEAD
-	const configuration = parseWindowConfiguration();
-=======
-	const useCustomProtocol = safeProcess.sandboxed || typeof safeProcess.env['ENABLE_VSCODE_BROWSER_CODE_LOADING'] === 'string';
->>>>>>> 203f1cb5
 
 	// Start to resolve process.env before anything gets load
 	// so that we can run loading and resolving in parallel
