/*---------------------------------------------------------------------------------------------
 *  Copyright (c) Microsoft Corporation. All rights reserved.
 *  Licensed under the MIT License. See License.txt in the project root for license information.
 *--------------------------------------------------------------------------------------------*/

'use strict';

<<<<<<< HEAD
import { Uri, commands, scm, Disposable, window, workspace, QuickPickItem, OutputChannel, Range, WorkspaceEdit, Position, LineChange, SourceControlResourceState, TextDocumentShowOptions, ViewColumn } from 'vscode';
import { Ref, RefType, Git, GitErrorCodes, Branch } from './git';
=======
import { Uri, commands, scm, Disposable, window, workspace, QuickPickItem, OutputChannel, Range, WorkspaceEdit, Position, LineChange, SourceControlResourceState } from 'vscode';
import { Ref, RefType, Git, GitErrorCodes, PushOptions } from './git';
>>>>>>> 211e7a30
import { Model, Resource, Status, CommitOptions, WorkingTreeGroup, IndexGroup, MergeGroup } from './model';
import { toGitUri, fromGitUri } from './uri';
import { applyLineChanges, intersectDiffWithRange, toLineRanges, invertLineChange } from './staging';
import * as path from 'path';
import * as os from 'os';
import TelemetryReporter from 'vscode-extension-telemetry';
import * as nls from 'vscode-nls';

const localize = nls.loadMessageBundle();

class PushOptionsImpl implements PushOptions {
	withTags: boolean;
}

class CheckoutItem implements QuickPickItem {

	protected get shortCommit(): string { return (this.ref.commit || '').substr(0, 8); }
	protected get treeish(): string | undefined { return this.ref.name; }
	get label(): string { return this.ref.name || this.shortCommit; }
	get description(): string { return this.shortCommit; }

	constructor(protected ref: Ref) { }

	async run(model: Model): Promise<void> {
		const ref = this.treeish;

		if (!ref) {
			return;
		}

		await model.checkout(ref);
	}
}

class ShowTag implements QuickPickItem {

	protected get shortCommit(): string { return (this.ref.commit || '').substr(0, 8); }
	get label(): string { return this.ref.name || this.shortCommit; }
	get description(): string { return this.shortCommit; }

	constructor(protected ref: Ref) { }

	async run(model: Model): Promise<void> {
		const result = await model.showObject(this.ref.name || '');

		if (!result) {
			return;
		}

		workspace.openTextDocument({ language: 'en', content: result.trim() })
			.then(window.showTextDocument);
	}
}

class CheckoutTagItem extends CheckoutItem {

	get description(): string {
		return localize('tag at', "Tag at {0}", this.shortCommit);
	}
}

class CheckoutRemoteHeadItem extends CheckoutItem {

	get description(): string {
		return localize('remote branch at', "Remote branch at {0}", this.shortCommit);
	}

	protected get treeish(): string | undefined {
		if (!this.ref.name) {
			return;
		}

		const match = /^[^/]+\/(.*)$/.exec(this.ref.name);
		return match ? match[1] : this.ref.name;
	}
}

class BranchDeleteItem implements QuickPickItem {

	private get shortCommit(): string { return (this.ref.commit || '').substr(0, 8); }
	get branchName(): string | undefined { return this.ref.name; }
	get label(): string { return this.branchName || ''; }
	get description(): string { return this.shortCommit; }

	constructor(private ref: Ref) { }

	async run(model: Model, force?: boolean): Promise<void> {
		if (!this.branchName) {
			return;
		}
		await model.deleteBranch(this.branchName, force);
	}
}

class MergeItem implements QuickPickItem {

	get label(): string { return this.ref.name || ''; }
	get description(): string { return this.ref.name || ''; }

	constructor(protected ref: Ref) { }

	async run(model: Model): Promise<void> {
		await model.merge(this.ref.name! || this.ref.commit!);
	}
}

class CreateBranchItem implements QuickPickItem {

	get label(): string { return localize('create branch', '$(plus) Create new branch'); }
	get description(): string { return ''; }

	async run(model: Model): Promise<void> {
		await commands.executeCommand('git.branch');
	}
}

interface Command {
	commandId: string;
	key: string;
	method: Function;
	skipModelCheck: boolean;
	requiresDiffInformation: boolean;
}

const Commands: Command[] = [];

function command(commandId: string, skipModelCheck = false, requiresDiffInformation = false): Function {
	return (target: any, key: string, descriptor: any) => {
		if (!(typeof descriptor.value === 'function')) {
			throw new Error('not supported');
		}

		Commands.push({ commandId, key, method: descriptor.value, skipModelCheck, requiresDiffInformation });
	};
}

export class CommandCenter {

	private model: Model;
	private disposables: Disposable[];

	constructor(
		private git: Git,
		model: Model | undefined,
		private outputChannel: OutputChannel,
		private telemetryReporter: TelemetryReporter
	) {
		if (model) {
			this.model = model;
		}

		this.disposables = Commands
			.map(({ commandId, key, method, skipModelCheck, requiresDiffInformation }) => {
				const command = this.createCommand(commandId, key, method, skipModelCheck);

				if (requiresDiffInformation) {
					return commands.registerDiffInformationCommand(commandId, command);
				} else {
					return commands.registerCommand(commandId, command);
				}
			});
	}

	@command('git.refresh')
	async refresh(): Promise<void> {
		await this.model.status();
	}

	@command('git.openResource')
	async openResource(resource: Resource): Promise<void> {
		await this._openResource(resource);
	}

	private async _openResource(resource: Resource): Promise<void> {
		const left = this.getLeftResource(resource);
		const right = this.getRightResource(resource);
		const title = this.getTitle(resource);

		if (!right) {
			// TODO
			console.error('oh no');
			return;
		}

		const viewColumn = window.activeTextEditor && window.activeTextEditor.viewColumn || ViewColumn.One;

		if (!left) {
			return await commands.executeCommand<void>('vscode.open', right, viewColumn);
		}

		const opts: TextDocumentShowOptions = {
			viewColumn
		};

		const activeTextEditor = window.activeTextEditor;

		if (activeTextEditor && activeTextEditor.document.uri.toString() === right.toString()) {
			opts.selection = activeTextEditor.selection;
		}

		return await commands.executeCommand<void>('vscode.diff', left, right, title, opts);
	}

	private getLeftResource(resource: Resource): Uri | undefined {
		switch (resource.type) {
			case Status.INDEX_MODIFIED:
			case Status.INDEX_RENAMED:
				return toGitUri(resource.original, 'HEAD');

			case Status.MODIFIED:
				return toGitUri(resource.resourceUri, '~');
		}
	}

	private getRightResource(resource: Resource): Uri | undefined {
		switch (resource.type) {
			case Status.INDEX_MODIFIED:
			case Status.INDEX_ADDED:
			case Status.INDEX_COPIED:
			case Status.INDEX_RENAMED:
				return toGitUri(resource.resourceUri, '');

			case Status.INDEX_DELETED:
			case Status.DELETED:
				return toGitUri(resource.resourceUri, 'HEAD');

			case Status.MODIFIED:
			case Status.UNTRACKED:
			case Status.IGNORED:
				const uriString = resource.resourceUri.toString();
				const [indexStatus] = this.model.indexGroup.resources.filter(r => r.resourceUri.toString() === uriString);

				if (indexStatus && indexStatus.renameResourceUri) {
					return indexStatus.renameResourceUri;
				}

				return resource.resourceUri;

			case Status.BOTH_MODIFIED:
				return resource.resourceUri;
		}
	}

	private getTitle(resource: Resource): string {
		const basename = path.basename(resource.resourceUri.fsPath);

		switch (resource.type) {
			case Status.INDEX_MODIFIED:
			case Status.INDEX_RENAMED:
				return `${basename} (Index)`;

			case Status.MODIFIED:
				return `${basename} (Working Tree)`;
		}

		return '';
	}

	@command('git.clone', true)
	async clone(): Promise<void> {
		const url = await window.showInputBox({
			prompt: localize('repourl', "Repository URL"),
			ignoreFocusOut: true
		});

		if (!url) {
			this.telemetryReporter.sendTelemetryEvent('clone', { outcome: 'no_URL' });
			return;
		}

		const config = workspace.getConfiguration('git');
		const value = config.get<string>('defaultCloneDirectory') || os.homedir();

		const parentPath = await window.showInputBox({
			prompt: localize('parent', "Parent Directory"),
			value,
			ignoreFocusOut: true
		});

		if (!parentPath) {
			this.telemetryReporter.sendTelemetryEvent('clone', { outcome: 'no_directory' });
			return;
		}

		const clonePromise = this.git.clone(url, parentPath);
		window.setStatusBarMessage(localize('cloning', "Cloning git repository..."), clonePromise);

		try {
			const repositoryPath = await clonePromise;

			const open = localize('openrepo', "Open Repository");
			const result = await window.showInformationMessage(localize('proposeopen', "Would you like to open the cloned repository?"), open);

			const openFolder = result === open;
			this.telemetryReporter.sendTelemetryEvent('clone', { outcome: 'success' }, { openFolder: openFolder ? 1 : 0 });
			if (openFolder) {
				commands.executeCommand('vscode.openFolder', Uri.file(repositoryPath));
			}
		} catch (err) {
			if (/already exists and is not an empty directory/.test(err && err.stderr || '')) {
				this.telemetryReporter.sendTelemetryEvent('clone', { outcome: 'directory_not_empty' });
			} else {
				this.telemetryReporter.sendTelemetryEvent('clone', { outcome: 'error' });
			}
			throw err;
		}
	}

	@command('git.init')
	async init(): Promise<void> {
		await this.model.init();
	}

	@command('git.openFile')
	async openFile(arg?: Resource | Uri): Promise<void> {
		let uri: Uri | undefined;

		if (arg instanceof Uri) {
			if (arg.scheme === 'git') {
				uri = Uri.file(fromGitUri(arg).path);
			} else if (arg.scheme === 'file') {
				uri = arg;
			}
		} else {
			let resource = arg;

			if (!(resource instanceof Resource)) {
				// can happen when called from a keybinding
				resource = this.getSCMResource();
			}

			if (resource) {
				uri = resource.resourceUri;
			}
		}

		if (!uri) {
			return;
		}

		const activeTextEditor = window.activeTextEditor && window.activeTextEditor;
		const isSameUri = activeTextEditor && activeTextEditor.document.uri.toString() === uri.toString();
		const selections = activeTextEditor && activeTextEditor.selections;
		const viewColumn = activeTextEditor && activeTextEditor.viewColumn || ViewColumn.One;

		await commands.executeCommand<void>('vscode.open', uri, viewColumn);

		if (isSameUri && selections && window.activeTextEditor) {
			window.activeTextEditor.selections = selections;
		}
	}

	@command('git.openHEADFile')
	async openHEADFile(arg?: Resource | Uri): Promise<void> {
		let resource: Resource | undefined = undefined;

		if (arg instanceof Resource) {
			resource = arg;
		} else if (arg instanceof Uri) {
			resource = this.getSCMResource(arg);
		} else {
			resource = this.getSCMResource();
		}

		if (!resource) {
			return;
		}

		const HEAD = this.getLeftResource(resource);

		if (!HEAD) {
			window.showWarningMessage(localize('HEAD not available', "HEAD version of '{0}' is not available.", path.basename(resource.resourceUri.fsPath)));
			return;
		}

		return await commands.executeCommand<void>('vscode.open', HEAD);
	}

	@command('git.openChange')
	async openChange(arg?: Resource | Uri): Promise<void> {
		let resource: Resource | undefined = undefined;

		if (arg instanceof Resource) {
			resource = arg;
		} else if (arg instanceof Uri) {
			resource = this.getSCMResource(arg);
		} else {
			resource = this.getSCMResource();
		}

		if (!resource) {
			return;
		}

		return await this._openResource(resource);
	}

	@command('git.stage')
	async stage(...resourceStates: SourceControlResourceState[]): Promise<void> {
		if (resourceStates.length === 0 || !(resourceStates[0].resourceUri instanceof Uri)) {
			const resource = this.getSCMResource();

			if (!resource) {
				return;
			}

			resourceStates = [resource];
		}

		const resources = resourceStates
			.filter(s => s instanceof Resource && (s.resourceGroup instanceof WorkingTreeGroup || s.resourceGroup instanceof MergeGroup)) as Resource[];

		if (!resources.length) {
			return;
		}

		return await this.model.add(...resources);
	}

	@command('git.stageAll')
	async stageAll(): Promise<void> {
		return await this.model.add();
	}

	@command('git.stageSelectedRanges', false, true)
	async stageSelectedRanges(diffs: LineChange[]): Promise<void> {
		const textEditor = window.activeTextEditor;

		if (!textEditor) {
			return;
		}

		const modifiedDocument = textEditor.document;
		const modifiedUri = modifiedDocument.uri;

		if (modifiedUri.scheme !== 'file') {
			return;
		}

		const originalUri = toGitUri(modifiedUri, '~');
		const originalDocument = await workspace.openTextDocument(originalUri);
		const selectedLines = toLineRanges(textEditor.selections, modifiedDocument);
		const selectedDiffs = diffs
			.map(diff => selectedLines.reduce<LineChange | null>((result, range) => result || intersectDiffWithRange(modifiedDocument, diff, range), null))
			.filter(d => !!d) as LineChange[];

		if (!selectedDiffs.length) {
			return;
		}

		const result = applyLineChanges(originalDocument, modifiedDocument, selectedDiffs);

		await this.model.stage(modifiedUri, result);
	}

	@command('git.revertSelectedRanges', false, true)
	async revertSelectedRanges(diffs: LineChange[]): Promise<void> {
		const textEditor = window.activeTextEditor;

		if (!textEditor) {
			return;
		}

		const modifiedDocument = textEditor.document;
		const modifiedUri = modifiedDocument.uri;

		if (modifiedUri.scheme !== 'file') {
			return;
		}

		const originalUri = toGitUri(modifiedUri, '~');
		const originalDocument = await workspace.openTextDocument(originalUri);
		const selections = textEditor.selections;
		const selectedDiffs = diffs.filter(diff => {
			const modifiedRange = diff.modifiedEndLineNumber === 0
				? new Range(modifiedDocument.lineAt(diff.modifiedStartLineNumber - 1).range.end, modifiedDocument.lineAt(diff.modifiedStartLineNumber).range.start)
				: new Range(modifiedDocument.lineAt(diff.modifiedStartLineNumber - 1).range.start, modifiedDocument.lineAt(diff.modifiedEndLineNumber - 1).range.end);

			return selections.every(selection => !selection.intersection(modifiedRange));
		});

		if (selectedDiffs.length === diffs.length) {
			return;
		}

		const basename = path.basename(modifiedUri.fsPath);
		const message = localize('confirm revert', "Are you sure you want to revert the selected changes in {0}?", basename);
		const yes = localize('revert', "Revert Changes");
		const pick = await window.showWarningMessage(message, { modal: true }, yes);

		if (pick !== yes) {
			return;
		}

		const result = applyLineChanges(originalDocument, modifiedDocument, selectedDiffs);
		const edit = new WorkspaceEdit();
		edit.replace(modifiedUri, new Range(new Position(0, 0), modifiedDocument.lineAt(modifiedDocument.lineCount - 1).range.end), result);
		workspace.applyEdit(edit);
	}

	@command('git.unstage')
	async unstage(...resourceStates: SourceControlResourceState[]): Promise<void> {
		if (resourceStates.length === 0 || !(resourceStates[0].resourceUri instanceof Uri)) {
			const resource = this.getSCMResource();

			if (!resource) {
				return;
			}

			resourceStates = [resource];
		}

		const resources = resourceStates
			.filter(s => s instanceof Resource && s.resourceGroup instanceof IndexGroup) as Resource[];

		if (!resources.length) {
			return;
		}

		return await this.model.revertFiles(...resources);
	}

	@command('git.unstageAll')
	async unstageAll(): Promise<void> {
		return await this.model.revertFiles();
	}

	@command('git.unstageSelectedRanges', false, true)
	async unstageSelectedRanges(diffs: LineChange[]): Promise<void> {
		const textEditor = window.activeTextEditor;

		if (!textEditor) {
			return;
		}

		const modifiedDocument = textEditor.document;
		const modifiedUri = modifiedDocument.uri;

		if (modifiedUri.scheme !== 'git') {
			return;
		}

		const { ref } = fromGitUri(modifiedUri);

		if (ref !== '') {
			return;
		}

		const originalUri = toGitUri(modifiedUri, 'HEAD');
		const originalDocument = await workspace.openTextDocument(originalUri);
		const selectedLines = toLineRanges(textEditor.selections, modifiedDocument);
		const selectedDiffs = diffs
			.map(diff => selectedLines.reduce<LineChange | null>((result, range) => result || intersectDiffWithRange(modifiedDocument, diff, range), null))
			.filter(d => !!d) as LineChange[];

		if (!selectedDiffs.length) {
			return;
		}

		const invertedDiffs = selectedDiffs.map(invertLineChange);
		const result = applyLineChanges(modifiedDocument, originalDocument, invertedDiffs);

		await this.model.stage(modifiedUri, result);
	}

	@command('git.clean')
	async clean(...resourceStates: SourceControlResourceState[]): Promise<void> {
		if (resourceStates.length === 0 || !(resourceStates[0].resourceUri instanceof Uri)) {
			const resource = this.getSCMResource();

			if (!resource) {
				return;
			}

			resourceStates = [resource];
		}

		const resources = resourceStates
			.filter(s => s instanceof Resource && s.resourceGroup instanceof WorkingTreeGroup) as Resource[];

		if (!resources.length) {
			return;
		}

		const message = resources.length === 1
			? localize('confirm discard', "Are you sure you want to discard changes in {0}?", path.basename(resources[0].resourceUri.fsPath))
			: localize('confirm discard multiple', "Are you sure you want to discard changes in {0} files?", resources.length);

		const yes = localize('discard', "Discard Changes");
		const pick = await window.showWarningMessage(message, { modal: true }, yes);

		if (pick !== yes) {
			return;
		}

		await this.model.clean(...resources);
	}

	@command('git.cleanAll')
	async cleanAll(): Promise<void> {
		const message = localize('confirm discard all', "Are you sure you want to discard ALL changes? This is IRREVERSIBLE!");
		const yes = localize('discardAll', "Discard ALL Changes");
		const pick = await window.showWarningMessage(message, { modal: true }, yes);

		if (pick !== yes) {
			return;
		}

		await this.model.clean(...this.model.workingTreeGroup.resources);
	}

	private async smartCommit(
		getCommitMessage: () => Promise<string | undefined>,
		opts?: CommitOptions
	): Promise<boolean> {
		const config = workspace.getConfiguration('git');
		const enableSmartCommit = config.get<boolean>('enableSmartCommit') === true;
		const noStagedChanges = this.model.indexGroup.resources.length === 0;
		const noUnstagedChanges = this.model.workingTreeGroup.resources.length === 0;

		// no changes, and the user has not configured to commit all in this case
		if (!noUnstagedChanges && noStagedChanges && !enableSmartCommit) {

			// prompt the user if we want to commit all or not
			const message = localize('no staged changes', "There are no staged changes to commit.\n\nWould you like to automatically stage all your changes and commit them directly?");
			const yes = localize('yes', "Yes");
			const always = localize('always', "Always");
			const pick = await window.showWarningMessage(message, { modal: true }, yes, always);

			if (pick === always) {
				config.update('enableSmartCommit', true, true);
			} else if (pick !== yes) {
				return false; // do not commit on cancel
			}
		}

		if (!opts) {
			opts = { all: noStagedChanges };
		}

		if (
			// no changes
			(noStagedChanges && noUnstagedChanges)
			// or no staged changes and not `all`
			|| (!opts.all && noStagedChanges)
		) {
			window.showInformationMessage(localize('no changes', "There are no changes to commit."));
			return false;
		}

		const message = await getCommitMessage();

		if (!message) {
			// TODO@joao: show modal dialog to confirm empty message commit
			return false;
		}

		await this.model.commit(message, opts);

		return true;
	}

	private async commitWithAnyInput(opts?: CommitOptions): Promise<void> {
		const message = scm.inputBox.value;
		const getCommitMessage = async () => {
			if (message) {
				return message;
			}

			return await window.showInputBox({
				placeHolder: localize('commit message', "Commit message"),
				prompt: localize('provide commit message', "Please provide a commit message"),
				ignoreFocusOut: true
			});
		};

		const didCommit = await this.smartCommit(getCommitMessage, opts);

		if (message && didCommit) {
			scm.inputBox.value = await this.model.getCommitTemplate();
		}
	}

	@command('git.commit')
	async commit(): Promise<void> {
		await this.commitWithAnyInput();
	}

	@command('git.commitWithInput')
	async commitWithInput(): Promise<void> {
		if (!scm.inputBox.value) {
			return;
		}

		const didCommit = await this.smartCommit(async () => scm.inputBox.value);

		if (didCommit) {
			scm.inputBox.value = await this.model.getCommitTemplate();
		}
	}

	@command('git.commitStaged')
	async commitStaged(): Promise<void> {
		await this.commitWithAnyInput({ all: false });
	}

	@command('git.commitStagedSigned')
	async commitStagedSigned(): Promise<void> {
		await this.commitWithAnyInput({ all: false, signoff: true });
	}

	@command('git.commitAll')
	async commitAll(): Promise<void> {
		await this.commitWithAnyInput({ all: true });
	}

	@command('git.commitAllSigned')
	async commitAllSigned(): Promise<void> {
		await this.commitWithAnyInput({ all: true, signoff: true });
	}

	@command('git.undoCommit')
	async undoCommit(): Promise<void> {
		const HEAD = this.model.HEAD;

		if (!HEAD || !HEAD.commit) {
			return;
		}

		const commit = await this.model.getCommit('HEAD');
		await this.model.reset('HEAD~');
		scm.inputBox.value = commit.message;
	}

	@command('git.checkout')
	async checkout(treeish: string): Promise<void> {
		if (typeof treeish === 'string') {
			return await this.model.checkout(treeish);
		}

		const config = workspace.getConfiguration('git');
		const checkoutType = config.get<string>('checkoutType') || 'all';
		const includeTags = checkoutType === 'all' || checkoutType === 'tags';
		const includeRemotes = checkoutType === 'all' || checkoutType === 'remote';

		const createBranch = new CreateBranchItem();

		const heads = this.model.refs.filter(ref => ref.type === RefType.Head)
			.map(ref => new CheckoutItem(ref));

		const tags = (includeTags ? this.model.refs.filter(ref => ref.type === RefType.Tag) : [])
			.map(ref => new CheckoutTagItem(ref));

		const remoteHeads = (includeRemotes ? this.model.refs.filter(ref => ref.type === RefType.RemoteHead) : [])
			.map(ref => new CheckoutRemoteHeadItem(ref));

		const picks = [createBranch, ...heads, ...tags, ...remoteHeads];
		const placeHolder = localize('select a ref to checkout', 'Select a ref to checkout');
		const choice = await window.showQuickPick(picks, { placeHolder });

		if (!choice) {
			return;
		}

		await choice.run(this.model);
	}

	@command('git.branch')
	async branch(): Promise<void> {
		const result = await window.showInputBox({
			placeHolder: localize('branch name', "Branch name"),
			prompt: localize('provide branch name', "Please provide a branch name"),
			ignoreFocusOut: true
		});

		if (!result) {
			return;
		}

		const name = result.replace(/^\.|\/\.|\.\.|~|\^|:|\/$|\.lock$|\.lock\/|\\|\*|\s|^\s*$|\.$/g, '-');
		await this.model.branch(name);
	}

<<<<<<< HEAD
	@command('git.deleteBranch')
	async deleteBranch(name: string, force?: boolean): Promise<void> {
		let run: (force?: boolean) => Promise<void>;
		if (typeof name === 'string') {
			run = force => this.model.deleteBranch(name, force);
		} else {
			const currentHead = this.model.HEAD && this.model.HEAD.name;
			const heads = this.model.refs.filter(ref => ref.type === RefType.Head && ref.name !== currentHead)
				.map(ref => new BranchDeleteItem(ref));

			const placeHolder = localize('select branch to delete', 'Select a branch to delete');
			const choice = await window.showQuickPick<BranchDeleteItem>(heads, { placeHolder });

			if (!choice || !choice.branchName) {
				return;
			}
			name = choice.branchName;
			run = force => choice.run(this.model, force);
		}

		try {
			await run(force);
		} catch (err) {
			if (err.gitErrorCode !== GitErrorCodes.BranchNotFullyMerged) {
				throw err;
			}

			const message = localize('confirm force delete branch', "The branch '{0}' is not fully merged. Delete anyway?", name);
			const yes = localize('delete branch', "Delete Branch");
			const pick = await window.showWarningMessage(message, yes);

			if (pick === yes) {
				await run(true);
			}
		}
	}

	@command('git.merge')
	async merge(): Promise<void> {
		const config = workspace.getConfiguration('git');
		const checkoutType = config.get<string>('checkoutType') || 'all';
		const includeRemotes = checkoutType === 'all' || checkoutType === 'remote';

		const heads = this.model.refs.filter(ref => ref.type === RefType.Head)
			.filter(ref => ref.name || ref.commit)
			.map(ref => new MergeItem(ref as Branch));

		const remoteHeads = (includeRemotes ? this.model.refs.filter(ref => ref.type === RefType.RemoteHead) : [])
			.filter(ref => ref.name || ref.commit)
			.map(ref => new MergeItem(ref as Branch));

		const picks = [...heads, ...remoteHeads];
		const placeHolder = localize('select a branch to merge from', 'Select a branch to merge from');
		const choice = await window.showQuickPick<MergeItem>(picks, { placeHolder });
=======
	@command('git.showTags')
	async showTags(): Promise<void> {
		const tags = this.model.refs
			.filter(x => x.type === RefType.Tag)
			.map(tag => new ShowTag(tag));

		const placeHolder = 'Select a tag';

		var choice = await window.showQuickPick<ShowTag>(tags, { placeHolder });
>>>>>>> 211e7a30

		if (!choice) {
			return;
		}

<<<<<<< HEAD
		try {
			await choice.run(this.model);
		} catch (err) {
			if (err.gitErrorCode !== GitErrorCodes.Conflict) {
				throw err;
			}

			const message = localize('merge conflicts', "There are merge conflicts. Resolve them before committing.");
			await window.showWarningMessage(message);
		}
	}

	@command('git.pullFrom')
	async pullFrom(): Promise<void> {
		const remotes = this.model.remotes;

		if (remotes.length === 0) {
			window.showWarningMessage(localize('no remotes to pull', "Your repository has no remotes configured to pull from."));
			return;
		}

		const picks = remotes.map(r => ({ label: r.name, description: r.url }));
		const placeHolder = localize('pick remote pull repo', "Pick a remote to pull the branch from");
		const pick = await window.showQuickPick(picks, { placeHolder });

		if (!pick) {
			return;
		}

		const branchName = await window.showInputBox({
			placeHolder: localize('branch name', "Branch name"),
			prompt: localize('provide branch name', "Please provide a branch name"),
			ignoreFocusOut: true
		});

		if (!branchName) {
			return;
		}

		this.model.pull(false, pick.label, branchName);
=======
		await choice.run(this.model);
	}

	@command('git.createTag')
	async createTag(): Promise<void> {
		const inputTagName = await window.showInputBox({
			placeHolder: localize('tag name', "Tag name"),
			prompt: localize('provide tag name', "Please provide a tag name"),
			ignoreFocusOut: true
		});

		if (!inputTagName) {
			return;
		}

		const inputMessage = await window.showInputBox({
			placeHolder: localize('tag message', "Message"),
			prompt: localize('provide tag message', "Please provide a message"),
			ignoreFocusOut: true
		});

		const name = inputTagName.replace(/^\.|\/\.|\.\.|~|\^|:|\/$|\.lock$|\.lock\/|\\|\*|\s|^\s*$|\.$/g, '-');
		const message = inputMessage || name;
		await this.model.tag(name, message);

		window.showInformationMessage(localize('tag creation success', "Successfully created tag."));
>>>>>>> 211e7a30
	}

	@command('git.pull')
	async pull(): Promise<void> {
		const remotes = this.model.remotes;

		if (remotes.length === 0) {
			window.showWarningMessage(localize('no remotes to pull', "Your repository has no remotes configured to pull from."));
			return;
		}

		await this.model.pull();
	}

	@command('git.pullRebase')
	async pullRebase(): Promise<void> {
		const remotes = this.model.remotes;

		if (remotes.length === 0) {
			window.showWarningMessage(localize('no remotes to pull', "Your repository has no remotes configured to pull from."));
			return;
		}

		await this.model.pullWithRebase();
	}

	@command('git.push')
	async push(): Promise<void> {
		const remotes = this.model.remotes;

		if (remotes.length === 0) {
			window.showWarningMessage(localize('no remotes to push', "Your repository has no remotes configured to push to."));
			return;
		}

		await this.model.push();
	}

	@command('git.pushWithTags')
	async pushWithTags(): Promise<void> {
		const remotes = this.model.remotes;

		if (remotes.length === 0) {
			window.showWarningMessage(localize('no remotes to push', "Your repository has no remotes configured to push to."));
			return;
		}

		let pushOptions = new PushOptionsImpl();
		pushOptions.withTags = true;

		await this.model.push(undefined, undefined, pushOptions);

		window.showInformationMessage(localize('push with tags success', "Successfully pushed with tags."));
	}

	@command('git.pushTo')
	async pushTo(): Promise<void> {
		const remotes = this.model.remotes;

		if (remotes.length === 0) {
			window.showWarningMessage(localize('no remotes to push', "Your repository has no remotes configured to push to."));
			return;
		}

		if (!this.model.HEAD || !this.model.HEAD.name) {
			window.showWarningMessage(localize('nobranch', "Please check out a branch to push to a remote."));
			return;
		}

		const branchName = this.model.HEAD.name;
		const picks = remotes.map(r => ({ label: r.name, description: r.url }));
		const placeHolder = localize('pick remote', "Pick a remote to publish the branch '{0}' to:", branchName);
		const pick = await window.showQuickPick(picks, { placeHolder });

		if (!pick) {
			return;
		}

		this.model.pushTo(pick.label, branchName);
	}

	@command('git.sync')
	async sync(): Promise<void> {
		const HEAD = this.model.HEAD;

		if (!HEAD || !HEAD.upstream) {
			return;
		}

		const config = workspace.getConfiguration('git');
		const shouldPrompt = config.get<boolean>('confirmSync') === true;

		if (shouldPrompt) {
			const message = localize('sync is unpredictable', "This action will push and pull commits to and from '{0}'.", HEAD.upstream);
			const yes = localize('ok', "OK");
			const neverAgain = localize('never again', "OK, Never Show Again");
			const pick = await window.showWarningMessage(message, { modal: true }, yes, neverAgain);

			if (pick === neverAgain) {
				await config.update('confirmSync', false, true);
			} else if (pick !== yes) {
				return;
			}
		}

		await this.model.sync();
	}

	@command('git.publish')
	async publish(): Promise<void> {
		const remotes = this.model.remotes;

		if (remotes.length === 0) {
			window.showWarningMessage(localize('no remotes to publish', "Your repository has no remotes configured to publish to."));
			return;
		}

		const branchName = this.model.HEAD && this.model.HEAD.name || '';
		const picks = this.model.remotes.map(r => r.name);
		const placeHolder = localize('pick remote', "Pick a remote to publish the branch '{0}' to:", branchName);
		const choice = await window.showQuickPick(picks, { placeHolder });

		if (!choice) {
			return;
		}

		await this.model.pushTo(choice, branchName, true);
	}

	@command('git.showOutput')
	showOutput(): void {
		this.outputChannel.show();
	}

	@command('git.ignore')
	async ignore(...resourceStates: SourceControlResourceState[]): Promise<void> {
		if (resourceStates.length === 0 || !(resourceStates[0].resourceUri instanceof Uri)) {
			const uri = window.activeTextEditor && window.activeTextEditor.document.uri;

			if (!uri) {
				return;
			}

			return await this.model.ignore([uri]);
		}

		const uris = resourceStates
			.filter(s => s instanceof Resource)
			.map(r => r.resourceUri);

		if (!uris.length) {
			return;
		}

		await this.model.ignore(uris);
	}

	private createCommand(id: string, key: string, method: Function, skipModelCheck: boolean): (...args: any[]) => any {
		const result = (...args) => {
			if (!skipModelCheck && !this.model) {
				window.showInformationMessage(localize('disabled', "Git is either disabled or not supported in this workspace"));
				return;
			}

			this.telemetryReporter.sendTelemetryEvent('git.command', { command: id });

			const result = Promise.resolve(method.apply(this, args));

			return result.catch(async err => {
				let message: string;

				switch (err.gitErrorCode) {
					case GitErrorCodes.DirtyWorkTree:
						message = localize('clean repo', "Please clean your repository working tree before checkout.");
						break;
					case GitErrorCodes.PushRejected:
						message = localize('cant push', "Can't push refs to remote. Run 'Pull' first to integrate your changes.");
						break;
					default:
						const hint = (err.stderr || err.message || String(err))
							.replace(/^error: /mi, '')
							.replace(/^> husky.*$/mi, '')
							.split(/[\r\n]/)
							.filter(line => !!line)
						[0];

						message = hint
							? localize('git error details', "Git: {0}", hint)
							: localize('git error', "Git error");

						break;
				}

				if (!message) {
					console.error(err);
					return;
				}

				const outputChannel = this.outputChannel as OutputChannel;
				const openOutputChannelChoice = localize('open git log', "Open Git Log");
				const choice = await window.showErrorMessage(message, openOutputChannelChoice);

				if (choice === openOutputChannelChoice) {
					outputChannel.show();
				}
			});
		};

		// patch this object, so people can call methods directly
		this[key] = result;

		return result;
	}

	private getSCMResource(uri?: Uri): Resource | undefined {
		uri = uri ? uri : window.activeTextEditor && window.activeTextEditor.document.uri;

		if (!uri) {
			return undefined;
		}

		if (uri.scheme === 'git') {
			const { path } = fromGitUri(uri);
			uri = Uri.file(path);
		}

		if (uri.scheme === 'file') {
			const uriString = uri.toString();

			return this.model.workingTreeGroup.resources.filter(r => r.resourceUri.toString() === uriString)[0]
				|| this.model.indexGroup.resources.filter(r => r.resourceUri.toString() === uriString)[0];
		}
	}

	dispose(): void {
		this.disposables.forEach(d => d.dispose());
	}
}<|MERGE_RESOLUTION|>--- conflicted
+++ resolved
@@ -5,13 +5,8 @@
 
 'use strict';
 
-<<<<<<< HEAD
 import { Uri, commands, scm, Disposable, window, workspace, QuickPickItem, OutputChannel, Range, WorkspaceEdit, Position, LineChange, SourceControlResourceState, TextDocumentShowOptions, ViewColumn } from 'vscode';
 import { Ref, RefType, Git, GitErrorCodes, Branch } from './git';
-=======
-import { Uri, commands, scm, Disposable, window, workspace, QuickPickItem, OutputChannel, Range, WorkspaceEdit, Position, LineChange, SourceControlResourceState } from 'vscode';
-import { Ref, RefType, Git, GitErrorCodes, PushOptions } from './git';
->>>>>>> 211e7a30
 import { Model, Resource, Status, CommitOptions, WorkingTreeGroup, IndexGroup, MergeGroup } from './model';
 import { toGitUri, fromGitUri } from './uri';
 import { applyLineChanges, intersectDiffWithRange, toLineRanges, invertLineChange } from './staging';
@@ -22,10 +17,6 @@
 
 const localize = nls.loadMessageBundle();
 
-class PushOptionsImpl implements PushOptions {
-	withTags: boolean;
-}
-
 class CheckoutItem implements QuickPickItem {
 
 	protected get shortCommit(): string { return (this.ref.commit || '').substr(0, 8); }
@@ -43,26 +34,6 @@
 		}
 
 		await model.checkout(ref);
-	}
-}
-
-class ShowTag implements QuickPickItem {
-
-	protected get shortCommit(): string { return (this.ref.commit || '').substr(0, 8); }
-	get label(): string { return this.ref.name || this.shortCommit; }
-	get description(): string { return this.shortCommit; }
-
-	constructor(protected ref: Ref) { }
-
-	async run(model: Model): Promise<void> {
-		const result = await model.showObject(this.ref.name || '');
-
-		if (!result) {
-			return;
-		}
-
-		workspace.openTextDocument({ language: 'en', content: result.trim() })
-			.then(window.showTextDocument);
 	}
 }
 
@@ -795,7 +766,6 @@
 		await this.model.branch(name);
 	}
 
-<<<<<<< HEAD
 	@command('git.deleteBranch')
 	async deleteBranch(name: string, force?: boolean): Promise<void> {
 		let run: (force?: boolean) => Promise<void>;
@@ -850,23 +820,11 @@
 		const picks = [...heads, ...remoteHeads];
 		const placeHolder = localize('select a branch to merge from', 'Select a branch to merge from');
 		const choice = await window.showQuickPick<MergeItem>(picks, { placeHolder });
-=======
-	@command('git.showTags')
-	async showTags(): Promise<void> {
-		const tags = this.model.refs
-			.filter(x => x.type === RefType.Tag)
-			.map(tag => new ShowTag(tag));
-
-		const placeHolder = 'Select a tag';
-
-		var choice = await window.showQuickPick<ShowTag>(tags, { placeHolder });
->>>>>>> 211e7a30
 
 		if (!choice) {
 			return;
 		}
 
-<<<<<<< HEAD
 		try {
 			await choice.run(this.model);
 		} catch (err) {
@@ -877,38 +835,6 @@
 			const message = localize('merge conflicts', "There are merge conflicts. Resolve them before committing.");
 			await window.showWarningMessage(message);
 		}
-	}
-
-	@command('git.pullFrom')
-	async pullFrom(): Promise<void> {
-		const remotes = this.model.remotes;
-
-		if (remotes.length === 0) {
-			window.showWarningMessage(localize('no remotes to pull', "Your repository has no remotes configured to pull from."));
-			return;
-		}
-
-		const picks = remotes.map(r => ({ label: r.name, description: r.url }));
-		const placeHolder = localize('pick remote pull repo', "Pick a remote to pull the branch from");
-		const pick = await window.showQuickPick(picks, { placeHolder });
-
-		if (!pick) {
-			return;
-		}
-
-		const branchName = await window.showInputBox({
-			placeHolder: localize('branch name', "Branch name"),
-			prompt: localize('provide branch name', "Please provide a branch name"),
-			ignoreFocusOut: true
-		});
-
-		if (!branchName) {
-			return;
-		}
-
-		this.model.pull(false, pick.label, branchName);
-=======
-		await choice.run(this.model);
 	}
 
 	@command('git.createTag')
@@ -934,7 +860,36 @@
 		await this.model.tag(name, message);
 
 		window.showInformationMessage(localize('tag creation success', "Successfully created tag."));
->>>>>>> 211e7a30
+	}
+
+	@command('git.pullFrom')
+	async pullFrom(): Promise<void> {
+		const remotes = this.model.remotes;
+
+		if (remotes.length === 0) {
+			window.showWarningMessage(localize('no remotes to pull', "Your repository has no remotes configured to pull from."));
+			return;
+		}
+
+		const picks = remotes.map(r => ({ label: r.name, description: r.url }));
+		const placeHolder = localize('pick remote pull repo', "Pick a remote to pull the branch from");
+		const pick = await window.showQuickPick(picks, { placeHolder });
+
+		if (!pick) {
+			return;
+		}
+
+		const branchName = await window.showInputBox({
+			placeHolder: localize('branch name', "Branch name"),
+			prompt: localize('provide branch name', "Please provide a branch name"),
+			ignoreFocusOut: true
+		});
+
+		if (!branchName) {
+			return;
+		}
+
+		this.model.pull(false, pick.label, branchName);
 	}
 
 	@command('git.pull')
@@ -982,10 +937,7 @@
 			return;
 		}
 
-		let pushOptions = new PushOptionsImpl();
-		pushOptions.withTags = true;
-
-		await this.model.push(undefined, undefined, pushOptions);
+		await this.model.pushTags();
 
 		window.showInformationMessage(localize('push with tags success', "Successfully pushed with tags."));
 	}
